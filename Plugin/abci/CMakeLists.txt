--- conflicted
+++ resolved
@@ -1,52 +1,45 @@
-<<<<<<< HEAD
-file(GLOB sources *.cpp *.h Foundation/*.h Foundation/*.cpp Importer/*.h Importer/*.cpp Exporter/*.h Exporter/*.cpp)
-set(plugins_dir "${CMAKE_SOURCE_DIR}/../AlembicImporter/UnityPackageManager/com.unity.alembic/Runtime/Plugins/x86_64")
-=======
-if(ENABLE_ISPC)
-    setup_ispc()
-
-    set(ISPC_OUTDIR ${CMAKE_CURRENT_BINARY_DIR}/ISPC)
-    set(ISPC_HEADERS
-        "${CMAKE_CURRENT_SOURCE_DIR}/Foundation/ispcmath.h"
-    )
-    file(GLOB ISPC_SOURCES Foundation/*.ispc)
-    add_ispc_targets(SOURCES ${ISPC_SOURCES} HEADERS ${ISPC_HEADERS} OUTDIR ${ISPC_OUTDIR})
-    set(ISPC_OUTPUTS ${_ispc_outputs})
-endif()
-
-file(GLOB sources *.cpp *.h Foundation/*.h Foundation/*.cpp Importer/*.h Importer/*.cpp Exporter/*.h Exporter/*.cpp ${ISPC_OUTPUTS})
-set(plugins_dir "${CMAKE_SOURCE_DIR}/../AlembicImporter/Assets/UTJ/Alembic/Plugins/x86_64")
->>>>>>> 0a40a96d
-add_plugin(abci SOURCES ${sources} PLUGINS_DIR ${plugins_dir})
-
-target_include_directories(abci PUBLIC
-    .
-    ./Foundation
-    ${OPENEXR_INCLUDE_DIR}
-    ${OPENEXR_INCLUDE_DIR}/OpenEXR
-    ${ALEMBIC_INCLUDE_DIR}
-)
-
-target_link_libraries(abci
-    ${OPENEXR_Half_LIBRARY}
-    ${OPENEXR_Iex_LIBRARY}
-    ${OPENEXR_IexMath_LIBRARY}
-    ${HDF5_C_LIBRARIES}
-    ${ALEMBIC_LIBRARY}
-)
-install(TARGETS abci DESTINATION .)
-
-<<<<<<< HEAD
-########################################
-# Unit tests
-add_subdirectory(googletest)
-include_directories(./googletest/googletest/include)
-enable_testing()
-add_subdirectory(test)
-
-=======
-if(ENABLE_ISPC)
-    add_definitions(-DaiEnableISPC)
-    target_include_directories(abci PUBLIC ${ISPC_OUTDIR})
-endif()
->>>>>>> 0a40a96d
+if(ENABLE_ISPC)
+    setup_ispc()
+
+    set(ISPC_OUTDIR ${CMAKE_CURRENT_BINARY_DIR}/ISPC)
+    set(ISPC_HEADERS
+        "${CMAKE_CURRENT_SOURCE_DIR}/Foundation/ispcmath.h"
+    )
+    file(GLOB ISPC_SOURCES Foundation/*.ispc)
+    add_ispc_targets(SOURCES ${ISPC_SOURCES} HEADERS ${ISPC_HEADERS} OUTDIR ${ISPC_OUTDIR})
+    set(ISPC_OUTPUTS ${_ispc_outputs})
+endif()
+
+file(GLOB sources *.cpp *.h Foundation/*.h Foundation/*.cpp Importer/*.h Importer/*.cpp Exporter/*.h Exporter/*.cpp ${ISPC_OUTPUTS})
+set(plugins_dir "${CMAKE_SOURCE_DIR}/../AlembicImporter/UnityPackageManager/com.unity.alembic/Runtime/Plugins/x86_64")
+
+add_plugin(abci SOURCES ${sources} PLUGINS_DIR ${plugins_dir})
+
+target_include_directories(abci PUBLIC
+    .
+    ./Foundation
+    ${OPENEXR_INCLUDE_DIR}
+    ${OPENEXR_INCLUDE_DIR}/OpenEXR
+    ${ALEMBIC_INCLUDE_DIR}
+)
+
+if(ENABLE_ISPC)
+    add_definitions(-DaiEnableISPC)
+    target_include_directories(abci PUBLIC ${ISPC_OUTDIR})
+endif()
+
+target_link_libraries(abci
+    ${OPENEXR_Half_LIBRARY}
+    ${OPENEXR_Iex_LIBRARY}
+    ${OPENEXR_IexMath_LIBRARY}
+    ${HDF5_C_LIBRARIES}
+    ${ALEMBIC_LIBRARY}
+)
+install(TARGETS abci DESTINATION .)
+
+########################################
+# Unit tests
+add_subdirectory(googletest)
+include_directories(./googletest/googletest/include)
+enable_testing()
+add_subdirectory(test)