﻿#include "pch.h"
#include "AlembicImporter.h"
#include "aiGeometry.h"
#include "aiObject.h"
#include "aiContext.h"
#include "aiLogger.h"

#ifdef aiWindows
    #include <windows.h>

#   define aiBreak() DebugBreak()
#else // aiWindows
#   define aiBreak() __builtin_trap()
#endif // aiWindows


#ifdef aiDebug
void aiDebugLogImpl(const char* fmt, ...)
{
    va_list vl;
    va_start(vl, fmt);

#ifdef aiWindows
    char buf[2048];
    vsprintf(buf, fmt, vl);
    ::OutputDebugStringA(buf);
#else // aiWindows
    vprintf(fmt, vl);
#endif // aiWindows

    va_end(vl);
}
#endif // aiDebug


#ifdef aiDebug
#define aiCheckContext(v) if(v==nullptr || *(int*)v!=aiMagicCtx) { aiBreak(); }
#define aiCheckObject(v)  if(v==nullptr || *(int*)v!=aiMagicObj) { aiBreak(); }
#else  // aiDebug
#define aiCheckContext(v) 
#define aiCheckObject(v)  
#endif // aiDebug



aiCLinkage aiExport void aiEnableFileLog(bool on, const char *path)
{
    aiLogger::Enable(on, path);
}

<<<<<<< HEAD
aiCLinkage aiExport aiContext* aiCreateContext(int uid)
=======
aiCLinkage aiExport aiContext* aiCreateContext()
>>>>>>> c01d0326
{
    auto ctx = aiContext::create(uid);
    aiDebugLog("aiCreateContext(%d): %p\n", uid, ctx);
    return ctx;
}

aiCLinkage aiExport void aiDestroyContext(aiContext* ctx)
{
    aiCheckContext(ctx);
    aiDebugLog("aiDestroyContext(): %p\n", ctx);
    aiContext::destroy(ctx);
}


aiCLinkage aiExport bool aiLoad(aiContext* ctx, const char *path)
{
    aiCheckContext(ctx);
    aiDebugLog("aiLoad(): %p %s\n", ctx, path);
    return ctx->load(path);
}

aiCLinkage aiExport float aiGetStartTime(aiContext* ctx)
{
    aiCheckContext(ctx);
    aiDebugLog("aiGetStartTime(): %p\n", ctx);
    return ctx->getStartTime();
}

aiCLinkage aiExport float aiGetEndTime(aiContext* ctx)
{
    aiCheckContext(ctx);
    aiDebugLog("aiGetEndTime(): %p\n", ctx);
    return ctx->getEndTime();
}

aiCLinkage aiExport aiObject* aiGetTopObject(aiContext* ctx)
{
    aiCheckContext(ctx);
    return ctx->getTopObject();
}


aiCLinkage aiExport void aiEnumerateChild(aiObject *obj, aiNodeEnumerator e, void *userData)
{
    aiCheckObject(obj);
    //aiDebugLogVerbose("aiEnumerateChild(): %s (%d children)\n", obj->getName(), obj->getNumChildren());
    size_t n = obj->getNumChildren();
    for (size_t i = 0; i < n; ++i) {
        try {
            aiObject *child = obj->getChild(i);
            e(child, userData);
        }
        catch (Alembic::Util::Exception e)
        {
            aiDebugLog("exception: %s\n", e.what());
        }
    }
}


aiCLinkage aiExport void aiSetCurrentTime(aiObject* obj, float time)
{
    aiCheckObject(obj);
    //aiDebugLogVerbose("aiSetCurrentTime(): %.2f\n", time);
    obj->setCurrentTime(time);
}

aiCLinkage aiExport void aiEnableTriangulate(aiObject* obj, bool v)
{
    aiCheckObject(obj);
    obj->enableTriangulate(v);
}

aiCLinkage aiExport void aiSwapHandedness(aiObject* obj, bool v)
{
    aiCheckObject(obj);
    obj->swapHandedness(v);
}

aiCLinkage aiExport bool aiIsHandednessSwapped(aiObject* obj)
{
    aiCheckObject(obj);
    return obj->isHandednessSwapped();
}

aiCLinkage aiExport void aiSwapFaceWinding(aiObject* obj, bool v)
{
    aiCheckObject(obj);
    obj->swapFaceWinding(v);
}

aiCLinkage aiExport bool aiIsFaceWindingSwapped(aiObject* obj)
{
    aiCheckObject(obj);
    return obj->isFaceWindingSwapped();
}

aiCLinkage aiExport void aiSetNormalsMode(aiObject* obj, int m)
{
    aiCheckObject(obj);
    obj->setNormalsMode((aiNormalsMode) m);
}

aiCLinkage aiExport int aiGetNormalsMode(aiObject* obj)
{
    aiCheckObject(obj);
    return (int) obj->getNormalsMode();
}

aiCLinkage aiExport void aiSetTangentsMode(aiObject* obj, int m)
{
    aiCheckObject(obj);
    obj->setTangentsMode((aiTangentsMode) m);
}

aiCLinkage aiExport int aiGetTangentsMode(aiObject* obj)
{
    aiCheckObject(obj);
    return (int) obj->getTangentsMode();
}

aiCLinkage aiExport void aiCacheTangentsSplits(aiObject* obj, bool v)
{
    aiCheckObject(obj);
    obj->cacheTangentsSplits(v);
}

aiCLinkage aiExport bool aiAreTangentsSplitsCached(aiObject* obj)
{
    aiCheckObject(obj);
    return obj->areTangentsSplitsCached();
}

aiCLinkage aiExport const char* aiGetNameS(aiObject* obj)
{
    aiCheckObject(obj);
    return obj->getName();
}

aiCLinkage aiExport const char* aiGetFullNameS(aiObject* obj)
{
    aiCheckObject(obj);
    return obj->getFullName();
}

aiCLinkage aiExport uint32_t aiGetNumChildren(aiObject* obj)
{
    aiCheckObject(obj);
    return obj->getNumChildren();
}


aiCLinkage aiExport bool aiHasXForm(aiObject* obj)
{
    aiCheckObject(obj);
    return obj->hasXForm();
}

aiCLinkage aiExport bool aiXFormGetInherits(aiObject* obj)
{
    aiCheckObject(obj);
    return obj->getXForm().getInherits();
}

aiCLinkage aiExport aiV3 aiXFormGetPosition(aiObject* obj)
{
    aiCheckObject(obj);
    abcV3 p = obj->getXForm().getPosition();
    aiV3 rv = {p.x, p.y, p.z};
    return rv;
}

aiCLinkage aiExport aiV3 aiXFormGetAxis(aiObject* obj)
{
    aiCheckObject(obj);
    abcV3 a = obj->getXForm().getAxis();
    aiV3 rv = {a.x, a.y, a.z};
    return rv;
}

aiCLinkage aiExport float aiXFormGetAngle(aiObject* obj)
{
    aiCheckObject(obj);
    return obj->getXForm().getAngle();
}

aiCLinkage aiExport aiV3 aiXFormGetScale(aiObject* obj)
{
    aiCheckObject(obj);
    abcV3 s = obj->getXForm().getScale();
    aiV3 rv = {s.x, s.y, s.z};
    return rv;
}

aiCLinkage aiExport aiM44 aiXFormGetMatrix(aiObject* obj)
{
    aiCheckObject(obj);
    abcM44 m = obj->getXForm().getMatrix();
    aiM44 rv;
    for (int i=0; i<4; ++i)
        for (int j=0; j<4; ++j)
            rv.v[i][j] = m.x[i][j];
    return rv;
}



aiCLinkage aiExport bool aiHasPolyMesh(aiObject* obj)
{
    aiCheckObject(obj);
    return obj->hasPolyMesh();
}

aiCLinkage aiExport int aiPolyMeshGetTopologyVariance(aiObject* obj)
{
    aiCheckObject(obj);
    return obj->getPolyMesh().getTopologyVariance();
}

aiCLinkage aiExport bool aiPolyMeshHasNormals(aiObject* obj)
{
    aiCheckObject(obj);
    return obj->getPolyMesh().hasNormals();
}

aiCLinkage aiExport bool aiPolyMeshHasUVs(aiObject* obj)
{
    aiCheckObject(obj);
    return obj->getPolyMesh().hasUVs();
}


aiCLinkage aiExport uint32_t aiPolyMeshGetIndexCount(aiObject* obj)
{
    aiCheckObject(obj);
    return obj->getPolyMesh().getIndexCount();
}

aiCLinkage aiExport uint32_t aiPolyMeshGetVertexCount(aiObject* obj)
{
    aiCheckObject(obj);
    return obj->getPolyMesh().getVertexCount();
}

aiCLinkage aiExport void aiPolyMeshCopyIndices(aiObject* obj, int *dst)
{
    aiCheckObject(obj);
    return obj->getPolyMesh().copyIndices(dst);
}

aiCLinkage aiExport void aiPolyMeshCopyVertices(aiObject* obj, abcV3 *dst)
{
    aiCheckObject(obj);
    return obj->getPolyMesh().copyVertices(dst);
}

aiCLinkage aiExport void aiPolyMeshCopyNormals(aiObject* obj, abcV3 *dst)
{
    aiCheckObject(obj);
    return obj->getPolyMesh().copyNormals(dst);
}

aiCLinkage aiExport void aiPolyMeshCopyUVs(aiObject* obj, abcV2 *dst)
{
    aiCheckObject(obj);
    return obj->getPolyMesh().copyUVs(dst);
}

aiCLinkage aiExport bool aiPolyMeshGetSplitedMeshInfo(aiObject* obj, aiSplitedMeshInfo *smi, const aiSplitedMeshInfo *prev, int maxVertices)
{
    aiCheckObject(obj);
    return obj->getPolyMesh().getSplitedMeshInfo(*smi, *prev, maxVertices);
}

aiCLinkage aiExport void aiPolyMeshCopySplitedIndices(aiObject* obj, int *dst, const aiSplitedMeshInfo *smi)
{
    aiCheckObject(obj);
    return obj->getPolyMesh().copySplitedIndices(dst, *smi);
}

aiCLinkage aiExport void aiPolyMeshCopySplitedVertices(aiObject* obj, abcV3 *dst, const aiSplitedMeshInfo *smi)
{
    aiCheckObject(obj);
    return obj->getPolyMesh().copySplitedVertices(dst, *smi);
}

aiCLinkage aiExport void aiPolyMeshCopySplitedNormals(aiObject* obj, abcV3 *dst, const aiSplitedMeshInfo *smi)
{
    aiCheckObject(obj);
    return obj->getPolyMesh().copySplitedNormals(dst, *smi);
}

aiCLinkage aiExport void aiPolyMeshCopySplitedUVs(aiObject* obj, abcV2 *dst, const aiSplitedMeshInfo *smi)
{
    aiCheckObject(obj);
    return obj->getPolyMesh().copySplitedUVs(dst, *smi);
}

aiCLinkage aiExport uint32_t aiPolyMeshGetSplitCount(aiObject *obj, bool force_refresh)
{
    aiCheckObject(obj);
    return obj->getPolyMesh().getSplitCount(force_refresh);
}

aiCLinkage aiExport uint32_t aiPolyMeshGetVertexBufferLength(aiObject* obj, uint32_t splitIndex)
{
    aiCheckObject(obj);
    return obj->getPolyMesh().getVertexBufferLength(splitIndex);
}

aiCLinkage aiExport void aiPolyMeshFillVertexBuffer(aiObject* obj, uint32_t splitIndex, abcV3 *positions, abcV3 *normals, abcV2 *uvs, abcV4 *tangents)
{
    aiCheckObject(obj);
    obj->getPolyMesh().fillVertexBuffer(splitIndex, positions, normals, uvs, tangents);
}

aiCLinkage aiExport uint32_t aiPolyMeshPrepareSubmeshes(aiObject* obj, const aiFacesets* facesets)
{
    aiCheckObject(obj);
    return obj->getPolyMesh().prepareSubmeshes(facesets);
}

aiCLinkage aiExport uint32_t aiPolyMeshGetSplitSubmeshCount(aiObject* obj, uint32_t splitIndex)
{
    aiCheckObject(obj);
    return obj->getPolyMesh().getSplitSubmeshCount(splitIndex);
}

aiCLinkage aiExport bool aiPolyMeshGetNextSubmesh(aiObject* obj, aiSubmeshInfo *smi)
{
    aiCheckObject(obj);
    return obj->getPolyMesh().getNextSubmesh(*smi);
}

aiCLinkage aiExport void aiPolyMeshFillSubmeshIndices(aiObject* obj, int *dst, const aiSubmeshInfo *smi)
{
    aiCheckObject(obj);
    obj->getPolyMesh().fillSubmeshIndices(dst, *smi);
}


aiCLinkage aiExport bool aiHasCurves(aiObject* obj)
{
    aiCheckObject(obj);
    return obj->hasCurves();
}


aiCLinkage aiExport bool aiHasPoints(aiObject* obj)
{
    aiCheckObject(obj);
    return obj->hasPoints();
}


aiCLinkage aiExport bool aiHasCamera(aiObject* obj)
{
    aiCheckObject(obj);
    return obj->hasCamera();
}

aiCLinkage aiExport void aiCameraGetParams(aiObject* obj, aiCameraParams *params)
{
    aiCheckObject(obj);
    obj->getCamera().getParams(*params);
}


aiCLinkage aiExport bool aiHasLight(aiObject* obj)
{
    aiCheckObject(obj);
    return obj->hasLight();
}


aiCLinkage aiExport bool aiHasMaterial(aiObject* obj)
{
    aiCheckObject(obj);
    return obj->hasMaterial();

}
<|MERGE_RESOLUTION|>--- conflicted
+++ resolved
@@ -1,436 +1,432 @@
-﻿#include "pch.h"
-#include "AlembicImporter.h"
-#include "aiGeometry.h"
-#include "aiObject.h"
-#include "aiContext.h"
-#include "aiLogger.h"
-
-#ifdef aiWindows
-    #include <windows.h>
-
-#   define aiBreak() DebugBreak()
-#else // aiWindows
-#   define aiBreak() __builtin_trap()
-#endif // aiWindows
-
-
-#ifdef aiDebug
-void aiDebugLogImpl(const char* fmt, ...)
-{
-    va_list vl;
-    va_start(vl, fmt);
-
-#ifdef aiWindows
-    char buf[2048];
-    vsprintf(buf, fmt, vl);
-    ::OutputDebugStringA(buf);
-#else // aiWindows
-    vprintf(fmt, vl);
-#endif // aiWindows
-
-    va_end(vl);
-}
-#endif // aiDebug
-
-
-#ifdef aiDebug
-#define aiCheckContext(v) if(v==nullptr || *(int*)v!=aiMagicCtx) { aiBreak(); }
-#define aiCheckObject(v)  if(v==nullptr || *(int*)v!=aiMagicObj) { aiBreak(); }
-#else  // aiDebug
-#define aiCheckContext(v) 
-#define aiCheckObject(v)  
-#endif // aiDebug
-
-
-
-aiCLinkage aiExport void aiEnableFileLog(bool on, const char *path)
-{
-    aiLogger::Enable(on, path);
-}
-
-<<<<<<< HEAD
-aiCLinkage aiExport aiContext* aiCreateContext(int uid)
-=======
-aiCLinkage aiExport aiContext* aiCreateContext()
->>>>>>> c01d0326
-{
-    auto ctx = aiContext::create(uid);
-    aiDebugLog("aiCreateContext(%d): %p\n", uid, ctx);
-    return ctx;
-}
-
-aiCLinkage aiExport void aiDestroyContext(aiContext* ctx)
-{
-    aiCheckContext(ctx);
-    aiDebugLog("aiDestroyContext(): %p\n", ctx);
-    aiContext::destroy(ctx);
-}
-
-
-aiCLinkage aiExport bool aiLoad(aiContext* ctx, const char *path)
-{
-    aiCheckContext(ctx);
-    aiDebugLog("aiLoad(): %p %s\n", ctx, path);
-    return ctx->load(path);
-}
-
-aiCLinkage aiExport float aiGetStartTime(aiContext* ctx)
-{
-    aiCheckContext(ctx);
-    aiDebugLog("aiGetStartTime(): %p\n", ctx);
-    return ctx->getStartTime();
-}
-
-aiCLinkage aiExport float aiGetEndTime(aiContext* ctx)
-{
-    aiCheckContext(ctx);
-    aiDebugLog("aiGetEndTime(): %p\n", ctx);
-    return ctx->getEndTime();
-}
-
-aiCLinkage aiExport aiObject* aiGetTopObject(aiContext* ctx)
-{
-    aiCheckContext(ctx);
-    return ctx->getTopObject();
-}
-
-
-aiCLinkage aiExport void aiEnumerateChild(aiObject *obj, aiNodeEnumerator e, void *userData)
-{
-    aiCheckObject(obj);
-    //aiDebugLogVerbose("aiEnumerateChild(): %s (%d children)\n", obj->getName(), obj->getNumChildren());
-    size_t n = obj->getNumChildren();
-    for (size_t i = 0; i < n; ++i) {
-        try {
-            aiObject *child = obj->getChild(i);
-            e(child, userData);
-        }
-        catch (Alembic::Util::Exception e)
-        {
-            aiDebugLog("exception: %s\n", e.what());
-        }
-    }
-}
-
-
-aiCLinkage aiExport void aiSetCurrentTime(aiObject* obj, float time)
-{
-    aiCheckObject(obj);
-    //aiDebugLogVerbose("aiSetCurrentTime(): %.2f\n", time);
-    obj->setCurrentTime(time);
-}
-
-aiCLinkage aiExport void aiEnableTriangulate(aiObject* obj, bool v)
-{
-    aiCheckObject(obj);
-    obj->enableTriangulate(v);
-}
-
-aiCLinkage aiExport void aiSwapHandedness(aiObject* obj, bool v)
-{
-    aiCheckObject(obj);
-    obj->swapHandedness(v);
-}
-
-aiCLinkage aiExport bool aiIsHandednessSwapped(aiObject* obj)
-{
-    aiCheckObject(obj);
-    return obj->isHandednessSwapped();
-}
-
-aiCLinkage aiExport void aiSwapFaceWinding(aiObject* obj, bool v)
-{
-    aiCheckObject(obj);
-    obj->swapFaceWinding(v);
-}
-
-aiCLinkage aiExport bool aiIsFaceWindingSwapped(aiObject* obj)
-{
-    aiCheckObject(obj);
-    return obj->isFaceWindingSwapped();
-}
-
-aiCLinkage aiExport void aiSetNormalsMode(aiObject* obj, int m)
-{
-    aiCheckObject(obj);
-    obj->setNormalsMode((aiNormalsMode) m);
-}
-
-aiCLinkage aiExport int aiGetNormalsMode(aiObject* obj)
-{
-    aiCheckObject(obj);
-    return (int) obj->getNormalsMode();
-}
-
-aiCLinkage aiExport void aiSetTangentsMode(aiObject* obj, int m)
-{
-    aiCheckObject(obj);
-    obj->setTangentsMode((aiTangentsMode) m);
-}
-
-aiCLinkage aiExport int aiGetTangentsMode(aiObject* obj)
-{
-    aiCheckObject(obj);
-    return (int) obj->getTangentsMode();
-}
-
-aiCLinkage aiExport void aiCacheTangentsSplits(aiObject* obj, bool v)
-{
-    aiCheckObject(obj);
-    obj->cacheTangentsSplits(v);
-}
-
-aiCLinkage aiExport bool aiAreTangentsSplitsCached(aiObject* obj)
-{
-    aiCheckObject(obj);
-    return obj->areTangentsSplitsCached();
-}
-
-aiCLinkage aiExport const char* aiGetNameS(aiObject* obj)
-{
-    aiCheckObject(obj);
-    return obj->getName();
-}
-
-aiCLinkage aiExport const char* aiGetFullNameS(aiObject* obj)
-{
-    aiCheckObject(obj);
-    return obj->getFullName();
-}
-
-aiCLinkage aiExport uint32_t aiGetNumChildren(aiObject* obj)
-{
-    aiCheckObject(obj);
-    return obj->getNumChildren();
-}
-
-
-aiCLinkage aiExport bool aiHasXForm(aiObject* obj)
-{
-    aiCheckObject(obj);
-    return obj->hasXForm();
-}
-
-aiCLinkage aiExport bool aiXFormGetInherits(aiObject* obj)
-{
-    aiCheckObject(obj);
-    return obj->getXForm().getInherits();
-}
-
-aiCLinkage aiExport aiV3 aiXFormGetPosition(aiObject* obj)
-{
-    aiCheckObject(obj);
-    abcV3 p = obj->getXForm().getPosition();
-    aiV3 rv = {p.x, p.y, p.z};
-    return rv;
-}
-
-aiCLinkage aiExport aiV3 aiXFormGetAxis(aiObject* obj)
-{
-    aiCheckObject(obj);
-    abcV3 a = obj->getXForm().getAxis();
-    aiV3 rv = {a.x, a.y, a.z};
-    return rv;
-}
-
-aiCLinkage aiExport float aiXFormGetAngle(aiObject* obj)
-{
-    aiCheckObject(obj);
-    return obj->getXForm().getAngle();
-}
-
-aiCLinkage aiExport aiV3 aiXFormGetScale(aiObject* obj)
-{
-    aiCheckObject(obj);
-    abcV3 s = obj->getXForm().getScale();
-    aiV3 rv = {s.x, s.y, s.z};
-    return rv;
-}
-
-aiCLinkage aiExport aiM44 aiXFormGetMatrix(aiObject* obj)
-{
-    aiCheckObject(obj);
-    abcM44 m = obj->getXForm().getMatrix();
-    aiM44 rv;
-    for (int i=0; i<4; ++i)
-        for (int j=0; j<4; ++j)
-            rv.v[i][j] = m.x[i][j];
-    return rv;
-}
-
-
-
-aiCLinkage aiExport bool aiHasPolyMesh(aiObject* obj)
-{
-    aiCheckObject(obj);
-    return obj->hasPolyMesh();
-}
-
-aiCLinkage aiExport int aiPolyMeshGetTopologyVariance(aiObject* obj)
-{
-    aiCheckObject(obj);
-    return obj->getPolyMesh().getTopologyVariance();
-}
-
-aiCLinkage aiExport bool aiPolyMeshHasNormals(aiObject* obj)
-{
-    aiCheckObject(obj);
-    return obj->getPolyMesh().hasNormals();
-}
-
-aiCLinkage aiExport bool aiPolyMeshHasUVs(aiObject* obj)
-{
-    aiCheckObject(obj);
-    return obj->getPolyMesh().hasUVs();
-}
-
-
-aiCLinkage aiExport uint32_t aiPolyMeshGetIndexCount(aiObject* obj)
-{
-    aiCheckObject(obj);
-    return obj->getPolyMesh().getIndexCount();
-}
-
-aiCLinkage aiExport uint32_t aiPolyMeshGetVertexCount(aiObject* obj)
-{
-    aiCheckObject(obj);
-    return obj->getPolyMesh().getVertexCount();
-}
-
-aiCLinkage aiExport void aiPolyMeshCopyIndices(aiObject* obj, int *dst)
-{
-    aiCheckObject(obj);
-    return obj->getPolyMesh().copyIndices(dst);
-}
-
-aiCLinkage aiExport void aiPolyMeshCopyVertices(aiObject* obj, abcV3 *dst)
-{
-    aiCheckObject(obj);
-    return obj->getPolyMesh().copyVertices(dst);
-}
-
-aiCLinkage aiExport void aiPolyMeshCopyNormals(aiObject* obj, abcV3 *dst)
-{
-    aiCheckObject(obj);
-    return obj->getPolyMesh().copyNormals(dst);
-}
-
-aiCLinkage aiExport void aiPolyMeshCopyUVs(aiObject* obj, abcV2 *dst)
-{
-    aiCheckObject(obj);
-    return obj->getPolyMesh().copyUVs(dst);
-}
-
-aiCLinkage aiExport bool aiPolyMeshGetSplitedMeshInfo(aiObject* obj, aiSplitedMeshInfo *smi, const aiSplitedMeshInfo *prev, int maxVertices)
-{
-    aiCheckObject(obj);
-    return obj->getPolyMesh().getSplitedMeshInfo(*smi, *prev, maxVertices);
-}
-
-aiCLinkage aiExport void aiPolyMeshCopySplitedIndices(aiObject* obj, int *dst, const aiSplitedMeshInfo *smi)
-{
-    aiCheckObject(obj);
-    return obj->getPolyMesh().copySplitedIndices(dst, *smi);
-}
-
-aiCLinkage aiExport void aiPolyMeshCopySplitedVertices(aiObject* obj, abcV3 *dst, const aiSplitedMeshInfo *smi)
-{
-    aiCheckObject(obj);
-    return obj->getPolyMesh().copySplitedVertices(dst, *smi);
-}
-
-aiCLinkage aiExport void aiPolyMeshCopySplitedNormals(aiObject* obj, abcV3 *dst, const aiSplitedMeshInfo *smi)
-{
-    aiCheckObject(obj);
-    return obj->getPolyMesh().copySplitedNormals(dst, *smi);
-}
-
-aiCLinkage aiExport void aiPolyMeshCopySplitedUVs(aiObject* obj, abcV2 *dst, const aiSplitedMeshInfo *smi)
-{
-    aiCheckObject(obj);
-    return obj->getPolyMesh().copySplitedUVs(dst, *smi);
-}
-
-aiCLinkage aiExport uint32_t aiPolyMeshGetSplitCount(aiObject *obj, bool force_refresh)
-{
-    aiCheckObject(obj);
-    return obj->getPolyMesh().getSplitCount(force_refresh);
-}
-
-aiCLinkage aiExport uint32_t aiPolyMeshGetVertexBufferLength(aiObject* obj, uint32_t splitIndex)
-{
-    aiCheckObject(obj);
-    return obj->getPolyMesh().getVertexBufferLength(splitIndex);
-}
-
-aiCLinkage aiExport void aiPolyMeshFillVertexBuffer(aiObject* obj, uint32_t splitIndex, abcV3 *positions, abcV3 *normals, abcV2 *uvs, abcV4 *tangents)
-{
-    aiCheckObject(obj);
-    obj->getPolyMesh().fillVertexBuffer(splitIndex, positions, normals, uvs, tangents);
-}
-
-aiCLinkage aiExport uint32_t aiPolyMeshPrepareSubmeshes(aiObject* obj, const aiFacesets* facesets)
-{
-    aiCheckObject(obj);
-    return obj->getPolyMesh().prepareSubmeshes(facesets);
-}
-
-aiCLinkage aiExport uint32_t aiPolyMeshGetSplitSubmeshCount(aiObject* obj, uint32_t splitIndex)
-{
-    aiCheckObject(obj);
-    return obj->getPolyMesh().getSplitSubmeshCount(splitIndex);
-}
-
-aiCLinkage aiExport bool aiPolyMeshGetNextSubmesh(aiObject* obj, aiSubmeshInfo *smi)
-{
-    aiCheckObject(obj);
-    return obj->getPolyMesh().getNextSubmesh(*smi);
-}
-
-aiCLinkage aiExport void aiPolyMeshFillSubmeshIndices(aiObject* obj, int *dst, const aiSubmeshInfo *smi)
-{
-    aiCheckObject(obj);
-    obj->getPolyMesh().fillSubmeshIndices(dst, *smi);
-}
-
-
-aiCLinkage aiExport bool aiHasCurves(aiObject* obj)
-{
-    aiCheckObject(obj);
-    return obj->hasCurves();
-}
-
-
-aiCLinkage aiExport bool aiHasPoints(aiObject* obj)
-{
-    aiCheckObject(obj);
-    return obj->hasPoints();
-}
-
-
-aiCLinkage aiExport bool aiHasCamera(aiObject* obj)
-{
-    aiCheckObject(obj);
-    return obj->hasCamera();
-}
-
-aiCLinkage aiExport void aiCameraGetParams(aiObject* obj, aiCameraParams *params)
-{
-    aiCheckObject(obj);
-    obj->getCamera().getParams(*params);
-}
-
-
-aiCLinkage aiExport bool aiHasLight(aiObject* obj)
-{
-    aiCheckObject(obj);
-    return obj->hasLight();
-}
-
-
-aiCLinkage aiExport bool aiHasMaterial(aiObject* obj)
-{
-    aiCheckObject(obj);
-    return obj->hasMaterial();
-
-}
+﻿#include "pch.h"
+#include "AlembicImporter.h"
+#include "aiGeometry.h"
+#include "aiObject.h"
+#include "aiContext.h"
+#include "aiLogger.h"
+
+#ifdef aiWindows
+    #include <windows.h>
+
+#   define aiBreak() DebugBreak()
+#else // aiWindows
+#   define aiBreak() __builtin_trap()
+#endif // aiWindows
+
+
+#ifdef aiDebug
+void aiDebugLogImpl(const char* fmt, ...)
+{
+    va_list vl;
+    va_start(vl, fmt);
+
+#ifdef aiWindows
+    char buf[2048];
+    vsprintf(buf, fmt, vl);
+    ::OutputDebugStringA(buf);
+#else // aiWindows
+    vprintf(fmt, vl);
+#endif // aiWindows
+
+    va_end(vl);
+}
+#endif // aiDebug
+
+
+#ifdef aiDebug
+#define aiCheckContext(v) if(v==nullptr || *(int*)v!=aiMagicCtx) { aiBreak(); }
+#define aiCheckObject(v)  if(v==nullptr || *(int*)v!=aiMagicObj) { aiBreak(); }
+#else  // aiDebug
+#define aiCheckContext(v) 
+#define aiCheckObject(v)  
+#endif // aiDebug
+
+
+
+aiCLinkage aiExport void aiEnableFileLog(bool on, const char *path)
+{
+    aiLogger::Enable(on, path);
+}
+
+aiCLinkage aiExport aiContext* aiCreateContext(int uid)
+{
+    auto ctx = aiContext::create(uid);
+    aiDebugLog("aiCreateContext(%d): %p\n", uid, ctx);
+    return ctx;
+}
+
+aiCLinkage aiExport void aiDestroyContext(aiContext* ctx)
+{
+    aiCheckContext(ctx);
+    aiDebugLog("aiDestroyContext(): %p\n", ctx);
+    aiContext::destroy(ctx);
+}
+
+
+aiCLinkage aiExport bool aiLoad(aiContext* ctx, const char *path)
+{
+    aiCheckContext(ctx);
+    aiDebugLog("aiLoad(): %p %s\n", ctx, path);
+    return ctx->load(path);
+}
+
+aiCLinkage aiExport float aiGetStartTime(aiContext* ctx)
+{
+    aiCheckContext(ctx);
+    aiDebugLog("aiGetStartTime(): %p\n", ctx);
+    return ctx->getStartTime();
+}
+
+aiCLinkage aiExport float aiGetEndTime(aiContext* ctx)
+{
+    aiCheckContext(ctx);
+    aiDebugLog("aiGetEndTime(): %p\n", ctx);
+    return ctx->getEndTime();
+}
+
+aiCLinkage aiExport aiObject* aiGetTopObject(aiContext* ctx)
+{
+    aiCheckContext(ctx);
+    return ctx->getTopObject();
+}
+
+
+aiCLinkage aiExport void aiEnumerateChild(aiObject *obj, aiNodeEnumerator e, void *userData)
+{
+    aiCheckObject(obj);
+    //aiDebugLogVerbose("aiEnumerateChild(): %s (%d children)\n", obj->getName(), obj->getNumChildren());
+    size_t n = obj->getNumChildren();
+    for (size_t i = 0; i < n; ++i) {
+        try {
+            aiObject *child = obj->getChild(i);
+            e(child, userData);
+        }
+        catch (Alembic::Util::Exception e)
+        {
+            aiDebugLog("exception: %s\n", e.what());
+        }
+    }
+}
+
+
+aiCLinkage aiExport void aiSetCurrentTime(aiObject* obj, float time)
+{
+    aiCheckObject(obj);
+    //aiDebugLogVerbose("aiSetCurrentTime(): %.2f\n", time);
+    obj->setCurrentTime(time);
+}
+
+aiCLinkage aiExport void aiEnableTriangulate(aiObject* obj, bool v)
+{
+    aiCheckObject(obj);
+    obj->enableTriangulate(v);
+}
+
+aiCLinkage aiExport void aiSwapHandedness(aiObject* obj, bool v)
+{
+    aiCheckObject(obj);
+    obj->swapHandedness(v);
+}
+
+aiCLinkage aiExport bool aiIsHandednessSwapped(aiObject* obj)
+{
+    aiCheckObject(obj);
+    return obj->isHandednessSwapped();
+}
+
+aiCLinkage aiExport void aiSwapFaceWinding(aiObject* obj, bool v)
+{
+    aiCheckObject(obj);
+    obj->swapFaceWinding(v);
+}
+
+aiCLinkage aiExport bool aiIsFaceWindingSwapped(aiObject* obj)
+{
+    aiCheckObject(obj);
+    return obj->isFaceWindingSwapped();
+}
+
+aiCLinkage aiExport void aiSetNormalsMode(aiObject* obj, int m)
+{
+    aiCheckObject(obj);
+    obj->setNormalsMode((aiNormalsMode) m);
+}
+
+aiCLinkage aiExport int aiGetNormalsMode(aiObject* obj)
+{
+    aiCheckObject(obj);
+    return (int) obj->getNormalsMode();
+}
+
+aiCLinkage aiExport void aiSetTangentsMode(aiObject* obj, int m)
+{
+    aiCheckObject(obj);
+    obj->setTangentsMode((aiTangentsMode) m);
+}
+
+aiCLinkage aiExport int aiGetTangentsMode(aiObject* obj)
+{
+    aiCheckObject(obj);
+    return (int) obj->getTangentsMode();
+}
+
+aiCLinkage aiExport void aiCacheTangentsSplits(aiObject* obj, bool v)
+{
+    aiCheckObject(obj);
+    obj->cacheTangentsSplits(v);
+}
+
+aiCLinkage aiExport bool aiAreTangentsSplitsCached(aiObject* obj)
+{
+    aiCheckObject(obj);
+    return obj->areTangentsSplitsCached();
+}
+
+aiCLinkage aiExport const char* aiGetNameS(aiObject* obj)
+{
+    aiCheckObject(obj);
+    return obj->getName();
+}
+
+aiCLinkage aiExport const char* aiGetFullNameS(aiObject* obj)
+{
+    aiCheckObject(obj);
+    return obj->getFullName();
+}
+
+aiCLinkage aiExport uint32_t aiGetNumChildren(aiObject* obj)
+{
+    aiCheckObject(obj);
+    return obj->getNumChildren();
+}
+
+
+aiCLinkage aiExport bool aiHasXForm(aiObject* obj)
+{
+    aiCheckObject(obj);
+    return obj->hasXForm();
+}
+
+aiCLinkage aiExport bool aiXFormGetInherits(aiObject* obj)
+{
+    aiCheckObject(obj);
+    return obj->getXForm().getInherits();
+}
+
+aiCLinkage aiExport aiV3 aiXFormGetPosition(aiObject* obj)
+{
+    aiCheckObject(obj);
+    abcV3 p = obj->getXForm().getPosition();
+    aiV3 rv = {p.x, p.y, p.z};
+    return rv;
+}
+
+aiCLinkage aiExport aiV3 aiXFormGetAxis(aiObject* obj)
+{
+    aiCheckObject(obj);
+    abcV3 a = obj->getXForm().getAxis();
+    aiV3 rv = {a.x, a.y, a.z};
+    return rv;
+}
+
+aiCLinkage aiExport float aiXFormGetAngle(aiObject* obj)
+{
+    aiCheckObject(obj);
+    return obj->getXForm().getAngle();
+}
+
+aiCLinkage aiExport aiV3 aiXFormGetScale(aiObject* obj)
+{
+    aiCheckObject(obj);
+    abcV3 s = obj->getXForm().getScale();
+    aiV3 rv = {s.x, s.y, s.z};
+    return rv;
+}
+
+aiCLinkage aiExport aiM44 aiXFormGetMatrix(aiObject* obj)
+{
+    aiCheckObject(obj);
+    abcM44 m = obj->getXForm().getMatrix();
+    aiM44 rv;
+    for (int i=0; i<4; ++i)
+        for (int j=0; j<4; ++j)
+            rv.v[i][j] = m.x[i][j];
+    return rv;
+}
+
+
+
+aiCLinkage aiExport bool aiHasPolyMesh(aiObject* obj)
+{
+    aiCheckObject(obj);
+    return obj->hasPolyMesh();
+}
+
+aiCLinkage aiExport int aiPolyMeshGetTopologyVariance(aiObject* obj)
+{
+    aiCheckObject(obj);
+    return obj->getPolyMesh().getTopologyVariance();
+}
+
+aiCLinkage aiExport bool aiPolyMeshHasNormals(aiObject* obj)
+{
+    aiCheckObject(obj);
+    return obj->getPolyMesh().hasNormals();
+}
+
+aiCLinkage aiExport bool aiPolyMeshHasUVs(aiObject* obj)
+{
+    aiCheckObject(obj);
+    return obj->getPolyMesh().hasUVs();
+}
+
+
+aiCLinkage aiExport uint32_t aiPolyMeshGetIndexCount(aiObject* obj)
+{
+    aiCheckObject(obj);
+    return obj->getPolyMesh().getIndexCount();
+}
+
+aiCLinkage aiExport uint32_t aiPolyMeshGetVertexCount(aiObject* obj)
+{
+    aiCheckObject(obj);
+    return obj->getPolyMesh().getVertexCount();
+}
+
+aiCLinkage aiExport void aiPolyMeshCopyIndices(aiObject* obj, int *dst)
+{
+    aiCheckObject(obj);
+    return obj->getPolyMesh().copyIndices(dst);
+}
+
+aiCLinkage aiExport void aiPolyMeshCopyVertices(aiObject* obj, abcV3 *dst)
+{
+    aiCheckObject(obj);
+    return obj->getPolyMesh().copyVertices(dst);
+}
+
+aiCLinkage aiExport void aiPolyMeshCopyNormals(aiObject* obj, abcV3 *dst)
+{
+    aiCheckObject(obj);
+    return obj->getPolyMesh().copyNormals(dst);
+}
+
+aiCLinkage aiExport void aiPolyMeshCopyUVs(aiObject* obj, abcV2 *dst)
+{
+    aiCheckObject(obj);
+    return obj->getPolyMesh().copyUVs(dst);
+}
+
+aiCLinkage aiExport bool aiPolyMeshGetSplitedMeshInfo(aiObject* obj, aiSplitedMeshInfo *smi, const aiSplitedMeshInfo *prev, int maxVertices)
+{
+    aiCheckObject(obj);
+    return obj->getPolyMesh().getSplitedMeshInfo(*smi, *prev, maxVertices);
+}
+
+aiCLinkage aiExport void aiPolyMeshCopySplitedIndices(aiObject* obj, int *dst, const aiSplitedMeshInfo *smi)
+{
+    aiCheckObject(obj);
+    return obj->getPolyMesh().copySplitedIndices(dst, *smi);
+}
+
+aiCLinkage aiExport void aiPolyMeshCopySplitedVertices(aiObject* obj, abcV3 *dst, const aiSplitedMeshInfo *smi)
+{
+    aiCheckObject(obj);
+    return obj->getPolyMesh().copySplitedVertices(dst, *smi);
+}
+
+aiCLinkage aiExport void aiPolyMeshCopySplitedNormals(aiObject* obj, abcV3 *dst, const aiSplitedMeshInfo *smi)
+{
+    aiCheckObject(obj);
+    return obj->getPolyMesh().copySplitedNormals(dst, *smi);
+}
+
+aiCLinkage aiExport void aiPolyMeshCopySplitedUVs(aiObject* obj, abcV2 *dst, const aiSplitedMeshInfo *smi)
+{
+    aiCheckObject(obj);
+    return obj->getPolyMesh().copySplitedUVs(dst, *smi);
+}
+
+aiCLinkage aiExport uint32_t aiPolyMeshGetSplitCount(aiObject *obj, bool force_refresh)
+{
+    aiCheckObject(obj);
+    return obj->getPolyMesh().getSplitCount(force_refresh);
+}
+
+aiCLinkage aiExport uint32_t aiPolyMeshGetVertexBufferLength(aiObject* obj, uint32_t splitIndex)
+{
+    aiCheckObject(obj);
+    return obj->getPolyMesh().getVertexBufferLength(splitIndex);
+}
+
+aiCLinkage aiExport void aiPolyMeshFillVertexBuffer(aiObject* obj, uint32_t splitIndex, abcV3 *positions, abcV3 *normals, abcV2 *uvs, abcV4 *tangents)
+{
+    aiCheckObject(obj);
+    obj->getPolyMesh().fillVertexBuffer(splitIndex, positions, normals, uvs, tangents);
+}
+
+aiCLinkage aiExport uint32_t aiPolyMeshPrepareSubmeshes(aiObject* obj, const aiFacesets* facesets)
+{
+    aiCheckObject(obj);
+    return obj->getPolyMesh().prepareSubmeshes(facesets);
+}
+
+aiCLinkage aiExport uint32_t aiPolyMeshGetSplitSubmeshCount(aiObject* obj, uint32_t splitIndex)
+{
+    aiCheckObject(obj);
+    return obj->getPolyMesh().getSplitSubmeshCount(splitIndex);
+}
+
+aiCLinkage aiExport bool aiPolyMeshGetNextSubmesh(aiObject* obj, aiSubmeshInfo *smi)
+{
+    aiCheckObject(obj);
+    return obj->getPolyMesh().getNextSubmesh(*smi);
+}
+
+aiCLinkage aiExport void aiPolyMeshFillSubmeshIndices(aiObject* obj, int *dst, const aiSubmeshInfo *smi)
+{
+    aiCheckObject(obj);
+    obj->getPolyMesh().fillSubmeshIndices(dst, *smi);
+}
+
+
+aiCLinkage aiExport bool aiHasCurves(aiObject* obj)
+{
+    aiCheckObject(obj);
+    return obj->hasCurves();
+}
+
+
+aiCLinkage aiExport bool aiHasPoints(aiObject* obj)
+{
+    aiCheckObject(obj);
+    return obj->hasPoints();
+}
+
+
+aiCLinkage aiExport bool aiHasCamera(aiObject* obj)
+{
+    aiCheckObject(obj);
+    return obj->hasCamera();
+}
+
+aiCLinkage aiExport void aiCameraGetParams(aiObject* obj, aiCameraParams *params)
+{
+    aiCheckObject(obj);
+    obj->getCamera().getParams(*params);
+}
+
+
+aiCLinkage aiExport bool aiHasLight(aiObject* obj)
+{
+    aiCheckObject(obj);
+    return obj->hasLight();
+}
+
+
+aiCLinkage aiExport bool aiHasMaterial(aiObject* obj)
+{
+    aiCheckObject(obj);
+    return obj->hasMaterial();
+
+}