--- conflicted
+++ resolved
@@ -1,531 +1,325 @@
-<<<<<<< HEAD
-﻿#include "pch.h"
-#include "AlembicImporter.h"
-#include "aiLogger.h"
-#include "aiContext.h"
-#include "aiObject.h"
-#include "Schema/aiSchema.h"
-#include "Schema/aiXForm.h"
-#include "Schema/aiPolyMesh.h"
-#include "Schema/aiCamera.h"
-#include "Schema/aiPoints.h"
-
-#ifdef aiWindows
-    #include <windows.h>
-
-#   define aiBreak() DebugBreak()
-#else // aiWindows
-#   define aiBreak() __builtin_trap()
-#endif // aiWindows
-
-
-aiCLinkage aiExport void aiEnableFileLog(bool on, const char *path)
-{
-    aiLogger::Enable(on, path);
-}
-
-aiCLinkage aiExport void aiCleanup()
-{
-#ifdef aiWithTBB
-#else
-    aiThreadPool::releaseInstance();
-#endif
-}
-
-aiCLinkage aiExport aiContext* aiCreateContext(int uid)
-{
-    auto ctx = aiContext::create(uid);
-    return ctx;
-}
-
-aiCLinkage aiExport void aiDestroyContext(aiContext* ctx)
-{
-    aiContext::destroy(ctx);
-}
-
-
-aiCLinkage aiExport bool aiLoad(aiContext* ctx, const char *path)
-{
-    return ctx->load(path);
-}
-
-aiCLinkage aiExport void aiSetConfig(aiContext* ctx, const aiConfig* conf)
-{
-    ctx->setConfig(*conf);
-}
-
-aiCLinkage aiExport float aiGetStartTime(aiContext* ctx)
-{
-    return ctx->getStartTime();
-}
-
-aiCLinkage aiExport float aiGetEndTime(aiContext* ctx)
-{
-    return ctx->getEndTime();
-}
-
-aiCLinkage aiExport aiObject* aiGetTopObject(aiContext* ctx)
-{
-    return ctx->getTopObject();
-}
-
-aiCLinkage aiExport void aiDestroyObject(aiContext* ctx, aiObject* obj)
-{
-    ctx->destroyObject(obj);
-}
-
-aiCLinkage aiExport void aiUpdateSamples(aiContext* ctx, float time)
-{
-    ctx->updateSamples(time);
-}
-
-aiCLinkage aiExport void aiEnumerateChild(aiObject *obj, aiNodeEnumerator e, void *userData)
-{
-    size_t n = obj->getNumChildren();
-
-    for (size_t i = 0; i < n; ++i)
-    {
-        try
-        {
-            aiObject *child = obj->getChild(i);
-            e(child, userData);
-        }
-        catch (Alembic::Util::Exception e)
-        {
-            DebugLog("aiEnumerateChlid: %s", e.what());
-        }
-    }
-}
-
-aiCLinkage aiExport const char* aiGetNameS(aiObject* obj)
-{
-    return obj->getName();
-}
-
-aiCLinkage aiExport const char* aiGetFullNameS(aiObject* obj)
-{
-    return obj->getFullName();
-}
-
-
-aiCLinkage aiExport void aiSchemaSetSampleCallback(aiSchemaBase* schema, aiSampleCallback cb, void* arg)
-{
-    schema->setSampleCallback(cb, arg);
-}
-
-aiCLinkage aiExport void aiSchemaSetConfigCallback(aiSchemaBase* schema, aiConfigCallback cb, void* arg)
-{
-    schema->setConfigCallback(cb, arg);
-}
-
-aiCLinkage aiExport const aiSampleBase* aiSchemaUpdateSample(aiSchemaBase* schema, float time)
-{
-    return schema->updateSample(time);
-}
-
-aiCLinkage aiExport const aiSampleBase* aiSchemaGetSample(aiSchemaBase* schema, float time)
-{
-    return schema->findSample(time);
-}
-
-
-aiCLinkage aiExport bool aiHasXForm(aiObject* obj)
-{
-    return obj->hasXForm();
-}
-
-aiCLinkage aiExport aiXForm* aiGetXForm(aiObject* obj)
-{
-    return &(obj->getXForm());
-}
-
-aiCLinkage aiExport void aiXFormGetData(aiXFormSample* sample, aiXFormData *outData)
-{
-    sample->getData(*outData);
-}
-
-
-aiCLinkage aiExport bool aiHasPolyMesh(aiObject* obj)
-{
-    return obj->hasPolyMesh();
-}
-
-aiCLinkage aiExport aiPolyMesh* aiGetPolyMesh(aiObject* obj)
-{
-    return &(obj->getPolyMesh());
-}
-
-aiCLinkage aiExport void aiPolyMeshGetSummary(aiPolyMesh* schema, aiMeshSummary* summary)
-{
-    schema->getSummary(*summary);
-}
-
-aiCLinkage aiExport void aiPolyMeshGetSampleSummary(aiPolyMeshSample* sample, aiMeshSampleSummary* summary, bool forceRefresh)
-{
-    sample->getSummary(forceRefresh, *summary);
-}
-
-aiCLinkage aiExport int aiPolyMeshGetVertexBufferLength(aiPolyMeshSample* sample, int splitIndex)
-{
-    return sample->getVertexBufferLength(splitIndex);
-}
-
-aiCLinkage aiExport void aiPolyMeshFillVertexBuffer(aiPolyMeshSample* sample, int splitIndex, aiMeshSampleData* data)
-{
-    sample->fillVertexBuffer(splitIndex, *data);
-}
-
-aiCLinkage aiExport int aiPolyMeshPrepareSubmeshes(aiPolyMeshSample* sample, const aiFacesets* facesets)
-{
-    return sample->prepareSubmeshes(*facesets);
-}
-
-aiCLinkage aiExport int aiPolyMeshGetSplitSubmeshCount(aiPolyMeshSample* sample, int splitIndex)
-{
-    return sample->getSplitSubmeshCount(splitIndex);
-}
-
-aiCLinkage aiExport bool aiPolyMeshGetNextSubmesh(aiPolyMeshSample* sample, aiSubmeshSummary* summary)
-{
-    return sample->getNextSubmesh(*summary);
-}
-
-aiCLinkage aiExport void aiPolyMeshFillSubmeshIndices(aiPolyMeshSample* sample, const aiSubmeshSummary* summary, aiSubmeshData* data)
-{
-    sample->fillSubmeshIndices(*summary, *data);
-}
-
-
-aiCLinkage aiExport bool aiHasCamera(aiObject* obj)
-{
-    return obj->hasCamera();
-}
-
-aiCLinkage aiExport aiCamera* aiGetCamera(aiObject* obj)
-{
-    return &(obj->getCamera());
-}
-
-aiCLinkage aiExport void aiCameraGetData(aiCameraSample* sample, aiCameraData *outData)
-{
-    sample->getData(*outData);
-}
-
-
-aiCLinkage aiExport bool aiHasPoints(aiObject* obj)
-{
-    return obj->hasPoints();
-}
-
-aiCLinkage aiExport aiPoints* aiGetPoints(aiObject* obj)
-{
-    return &(obj->getPoints());
-}
-
-aiCLinkage aiExport int aiPointsGetPeakVertexCount(aiPoints *schema)
-{
-    return schema->getPeakVertexCount();
-}
-
-aiCLinkage aiExport void aiPointsGetData(aiPointsSample* sample, aiPointsSampleData *outData)
-{
-    sample->fillData(*outData);
-}
-
-
-
-#ifdef aiSupportTexture
-
-#include "GraphicsDevice/aiGraphicsDevice.h"
-
-aiCLinkage aiExport bool aiPointsCopyPositionsToTexture(aiPointsSampleData *data, void *tex, int width, int height, aiTextureFormat fmt)
-{
-    if (fmt == aiTextureFormat_ARGBFloat)
-    {
-        return aiWriteTextureWithConversion(tex, width, height, fmt, data->positions, data->count,
-            [](void *dst, const abcV3 *src, int i) {
-                ((abcV4*)dst)[i] = abcV4(src[i].x, src[i].y, src[i].z, 0.0f);
-            });
-    }
-    else {
-        DebugLog("aiPointsCopyPositionsToTexture(): format must be ARGBFloat");
-        return false;
-    }
-}
-
-aiCLinkage aiExport bool aiPointsCopyIDsToTexture(aiPointsSampleData *data, void *tex, int width, int height, aiTextureFormat fmt)
-{
-    if (fmt == aiTextureFormat_RInt)
-    {
-        return aiWriteTextureWithConversion(tex, width, height, fmt, data->ids, data->count,
-            [](void *dst, const uint64_t *src, int i) {
-                ((int32_t*)dst)[i] = (int32_t)(src[i]);
-            });
-    }
-    else if (fmt == aiTextureFormat_RFloat)
-    {
-        return aiWriteTextureWithConversion(tex, width, height, fmt, data->ids, data->count,
-            [](void *dst, const uint64_t *src, int i) {
-                ((float*)dst)[i] = (float)(src[i]);
-            });
-    }
-    else
-    {
-        DebugLog("aiPointsCopyIDsToTexture(): format must be RFloat or RInt");
-        return false;
-    }
-}
-#endif // aiSupportTexture
-=======
-﻿#include "pch.h"
-#include "AlembicImporter.h"
-#include "aiLogger.h"
-#include "aiContext.h"
-#include "aiObject.h"
-#include "Schema/aiSchema.h"
-#include "Schema/aiXForm.h"
-#include "Schema/aiPolyMesh.h"
-#include "Schema/aiCamera.h"
-
-#ifdef aiWindows
-    #include <windows.h>
-
-#   define aiBreak() DebugBreak()
-#else // aiWindows
-#   define aiBreak() __builtin_trap()
-#endif // aiWindows
-
-
-aiCLinkage aiExport void aiEnableFileLog(bool on, const char *path)
-{
-    aiLogger::Enable(on, path);
-}
-
-aiCLinkage aiExport void aiCleanup()
-{
-#ifdef aiWithTBB
-#else
-    aiThreadPool::releaseInstance();
-#endif
-}
-
-aiCLinkage aiExport aiContext* aiCreateContext(int uid)
-{
-    auto ctx = aiContext::create(uid);
-    return ctx;
-}
-
-aiCLinkage aiExport void aiDestroyContext(aiContext* ctx)
-{
-    if (ctx)
-    {
-        aiContext::destroy(ctx);
-    }
-}
-
-
-aiCLinkage aiExport bool aiLoad(aiContext* ctx, const char *path)
-{
-    return (ctx ? ctx->load(path) : false);
-}
-
-aiCLinkage aiExport void aiSetConfig(aiContext* ctx, const aiConfig* conf)
-{
-    if (ctx)
-    {
-        ctx->setConfig(*conf);
-    }
-}
-
-aiCLinkage aiExport float aiGetStartTime(aiContext* ctx)
-{
-    return (ctx ? ctx->getStartTime() : 0.0f);
-}
-
-aiCLinkage aiExport float aiGetEndTime(aiContext* ctx)
-{
-    return (ctx ? ctx->getEndTime() : 0.0f);
-}
-
-aiCLinkage aiExport aiObject* aiGetTopObject(aiContext* ctx)
-{
-    return (ctx ? ctx->getTopObject() : 0);
-}
-
-aiCLinkage aiExport void aiDestroyObject(aiContext* ctx, aiObject* obj)
-{
-    if (ctx)
-    {
-        ctx->destroyObject(obj);
-    }
-}
-
-aiCLinkage aiExport void aiUpdateSamples(aiContext* ctx, float time)
-{
-    if (ctx)
-    {
-        ctx->updateSamples(time);
-    }
-}
-
-aiCLinkage aiExport void aiEnumerateChild(aiObject *obj, aiNodeEnumerator e, void *userData)
-{
-    if (!obj)
-    {
-        return;
-    }
-    
-    size_t n = obj->getNumChildren();
-
-    for (size_t i = 0; i < n; ++i)
-    {
-        try
-        {
-            aiObject *child = obj->getChild(i);
-            e(child, userData);
-        }
-        catch (Alembic::Util::Exception e)
-        {
-            DebugLog("aiEnumerateChlid: %s", e.what());
-        }
-    }
-}
-
-aiCLinkage aiExport const char* aiGetNameS(aiObject* obj)
-{
-    return (obj ? obj->getName() : "");
-}
-
-aiCLinkage aiExport const char* aiGetFullNameS(aiObject* obj)
-{
-    return (obj ? obj->getFullName() : "");
-}
-
-
-aiCLinkage aiExport void aiSchemaSetSampleCallback(aiSchemaBase* schema, aiSampleCallback cb, void* arg)
-{
-    if (schema)
-    {
-        schema->setSampleCallback(cb, arg);
-    }
-}
-
-aiCLinkage aiExport void aiSchemaSetConfigCallback(aiSchemaBase* schema, aiConfigCallback cb, void* arg)
-{
-    if (schema)
-    {
-        schema->setConfigCallback(cb, arg);
-    }
-}
-
-aiCLinkage aiExport const aiSampleBase* aiSchemaUpdateSample(aiSchemaBase* schema, float time)
-{    
-    return (schema ? schema->updateSample(time) : 0);
-}
-
-aiCLinkage aiExport const aiSampleBase* aiSchemaGetSample(aiSchemaBase* schema, float time)
-{
-    return (schema ? schema->findSample(time) : 0);
-}
-
-
-aiCLinkage aiExport bool aiHasXForm(aiObject* obj)
-{
-    return (obj ? obj->hasXForm() : false);
-}
-
-aiCLinkage aiExport aiXForm* aiGetXForm(aiObject* obj)
-{
-    return (obj ? &(obj->getXForm()) : 0);
-}
-
-aiCLinkage aiExport void aiXFormGetData(aiXFormSample* sample, aiXFormData *outData)
-{
-    if (sample)
-    {
-        sample->getData(*outData);
-    }
-}
-
-
-aiCLinkage aiExport bool aiHasPolyMesh(aiObject* obj)
-{
-    return (obj ? obj->hasPolyMesh() : false);
-}
-
-aiCLinkage aiExport aiPolyMesh* aiGetPolyMesh(aiObject* obj)
-{
-    return (obj ? &(obj->getPolyMesh()) : 0);
-}
-
-aiCLinkage aiExport void aiPolyMeshGetSummary(aiPolyMesh* schema, aiMeshSummary* summary)
-{
-    if (schema)
-    {
-        schema->getSummary(*summary);
-    }
-}
-
-aiCLinkage aiExport void aiPolyMeshGetSampleSummary(aiPolyMeshSample* sample, aiMeshSampleSummary* summary, bool forceRefresh)
-{
-    if (sample)
-    {
-        sample->getSummary(forceRefresh, *summary);
-    }
-}
-
-aiCLinkage aiExport int aiPolyMeshGetVertexBufferLength(aiPolyMeshSample* sample, int splitIndex)
-{
-    return (sample ? sample->getVertexBufferLength(splitIndex) : 0);
-}
-
-aiCLinkage aiExport void aiPolyMeshFillVertexBuffer(aiPolyMeshSample* sample, int splitIndex, aiMeshSampleData* data)
-{
-    if (sample)
-    {
-        sample->fillVertexBuffer(splitIndex, *data);
-    }
-}
-
-aiCLinkage aiExport int aiPolyMeshPrepareSubmeshes(aiPolyMeshSample* sample, const aiFacesets* facesets)
-{
-    return (sample ? sample->prepareSubmeshes(*facesets) : 0);
-}
-
-aiCLinkage aiExport int aiPolyMeshGetSplitSubmeshCount(aiPolyMeshSample* sample, int splitIndex)
-{
-    return (sample ? sample->getSplitSubmeshCount(splitIndex) : 0);
-}
-
-aiCLinkage aiExport bool aiPolyMeshGetNextSubmesh(aiPolyMeshSample* sample, aiSubmeshSummary* summary)
-{
-    return (sample ? sample->getNextSubmesh(*summary) : false);
-}
-
-aiCLinkage aiExport void aiPolyMeshFillSubmeshIndices(aiPolyMeshSample* sample, const aiSubmeshSummary* summary, aiSubmeshData* data)
-{
-    if (sample)
-    {
-        sample->fillSubmeshIndices(*summary, *data);
-    }
-}
-
-
-aiCLinkage aiExport bool aiHasCamera(aiObject* obj)
-{
-    return (obj ? obj->hasCamera() : false);
-}
-
-aiCLinkage aiExport aiCamera* aiGetCamera(aiObject* obj)
-{
-    return (obj ? &(obj->getCamera()) : 0);
-}
-
-aiCLinkage aiExport void aiCameraGetData(aiCameraSample* sample, aiCameraData *outData)
-{
-    if (sample)
-    {
-        sample->getData(*outData);
-    }
-}
->>>>>>> 51a319d3
+﻿#include "pch.h"
+#include "AlembicImporter.h"
+#include "aiLogger.h"
+#include "aiContext.h"
+#include "aiObject.h"
+#include "Schema/aiSchema.h"
+#include "Schema/aiXForm.h"
+#include "Schema/aiPolyMesh.h"
+#include "Schema/aiCamera.h"
+#include "Schema/aiPoints.h"
+
+#ifdef aiWindows
+    #include <windows.h>
+
+#   define aiBreak() DebugBreak()
+#else // aiWindows
+#   define aiBreak() __builtin_trap()
+#endif // aiWindows
+
+
+aiCLinkage aiExport void aiEnableFileLog(bool on, const char *path)
+{
+    aiLogger::Enable(on, path);
+}
+
+aiCLinkage aiExport void aiCleanup()
+{
+#ifdef aiWithTBB
+#else
+    aiThreadPool::releaseInstance();
+#endif
+}
+
+aiCLinkage aiExport aiContext* aiCreateContext(int uid)
+{
+    auto ctx = aiContext::create(uid);
+    return ctx;
+}
+
+aiCLinkage aiExport void aiDestroyContext(aiContext* ctx)
+{
+    if (ctx)
+    {
+        aiContext::destroy(ctx);
+    }
+}
+
+
+aiCLinkage aiExport bool aiLoad(aiContext* ctx, const char *path)
+{
+    return (ctx ? ctx->load(path) : false);
+}
+
+aiCLinkage aiExport void aiSetConfig(aiContext* ctx, const aiConfig* conf)
+{
+    if (ctx)
+    {
+        ctx->setConfig(*conf);
+    }
+}
+
+aiCLinkage aiExport float aiGetStartTime(aiContext* ctx)
+{
+    return (ctx ? ctx->getStartTime() : 0.0f);
+}
+
+aiCLinkage aiExport float aiGetEndTime(aiContext* ctx)
+{
+    return (ctx ? ctx->getEndTime() : 0.0f);
+}
+
+aiCLinkage aiExport aiObject* aiGetTopObject(aiContext* ctx)
+{
+    return (ctx ? ctx->getTopObject() : 0);
+}
+
+aiCLinkage aiExport void aiDestroyObject(aiContext* ctx, aiObject* obj)
+{
+    if (ctx)
+    {
+        ctx->destroyObject(obj);
+    }
+}
+
+aiCLinkage aiExport void aiUpdateSamples(aiContext* ctx, float time)
+{
+    if (ctx)
+    {
+        ctx->updateSamples(time);
+    }
+}
+
+aiCLinkage aiExport void aiEnumerateChild(aiObject *obj, aiNodeEnumerator e, void *userData)
+{
+    if (!obj)
+    {
+        return;
+    }
+    
+    size_t n = obj->getNumChildren();
+
+    for (size_t i = 0; i < n; ++i)
+    {
+        try
+        {
+            aiObject *child = obj->getChild(i);
+            e(child, userData);
+        }
+        catch (Alembic::Util::Exception e)
+        {
+            DebugLog("aiEnumerateChlid: %s", e.what());
+        }
+    }
+}
+
+aiCLinkage aiExport const char* aiGetNameS(aiObject* obj)
+{
+    return (obj ? obj->getName() : "");
+}
+
+aiCLinkage aiExport const char* aiGetFullNameS(aiObject* obj)
+{
+    return (obj ? obj->getFullName() : "");
+}
+
+
+aiCLinkage aiExport void aiSchemaSetSampleCallback(aiSchemaBase* schema, aiSampleCallback cb, void* arg)
+{
+    if (schema)
+    {
+        schema->setSampleCallback(cb, arg);
+    }
+}
+
+aiCLinkage aiExport void aiSchemaSetConfigCallback(aiSchemaBase* schema, aiConfigCallback cb, void* arg)
+{
+    if (schema)
+    {
+        schema->setConfigCallback(cb, arg);
+    }
+}
+
+aiCLinkage aiExport const aiSampleBase* aiSchemaUpdateSample(aiSchemaBase* schema, float time)
+{    
+    return (schema ? schema->updateSample(time) : 0);
+}
+
+aiCLinkage aiExport const aiSampleBase* aiSchemaGetSample(aiSchemaBase* schema, float time)
+{
+    return (schema ? schema->findSample(time) : 0);
+}
+
+
+aiCLinkage aiExport bool aiHasXForm(aiObject* obj)
+{
+    return (obj ? obj->hasXForm() : false);
+}
+
+aiCLinkage aiExport aiXForm* aiGetXForm(aiObject* obj)
+{
+    return (obj ? &(obj->getXForm()) : 0);
+}
+
+aiCLinkage aiExport void aiXFormGetData(aiXFormSample* sample, aiXFormData *outData)
+{
+    if (sample)
+    {
+        sample->getData(*outData);
+    }
+}
+
+
+aiCLinkage aiExport bool aiHasPolyMesh(aiObject* obj)
+{
+    return (obj ? obj->hasPolyMesh() : false);
+}
+
+aiCLinkage aiExport aiPolyMesh* aiGetPolyMesh(aiObject* obj)
+{
+    return (obj ? &(obj->getPolyMesh()) : 0);
+}
+
+aiCLinkage aiExport void aiPolyMeshGetSummary(aiPolyMesh* schema, aiMeshSummary* summary)
+{
+    if (schema)
+    {
+        schema->getSummary(*summary);
+    }
+}
+
+aiCLinkage aiExport void aiPolyMeshGetSampleSummary(aiPolyMeshSample* sample, aiMeshSampleSummary* summary, bool forceRefresh)
+{
+    if (sample)
+    {
+        sample->getSummary(forceRefresh, *summary);
+    }
+}
+
+aiCLinkage aiExport int aiPolyMeshGetVertexBufferLength(aiPolyMeshSample* sample, int splitIndex)
+{
+    return (sample ? sample->getVertexBufferLength(splitIndex) : 0);
+}
+
+aiCLinkage aiExport void aiPolyMeshFillVertexBuffer(aiPolyMeshSample* sample, int splitIndex, aiMeshSampleData* data)
+{
+    if (sample)
+    {
+        sample->fillVertexBuffer(splitIndex, *data);
+    }
+}
+
+aiCLinkage aiExport int aiPolyMeshPrepareSubmeshes(aiPolyMeshSample* sample, const aiFacesets* facesets)
+{
+    return (sample ? sample->prepareSubmeshes(*facesets) : 0);
+}
+
+aiCLinkage aiExport int aiPolyMeshGetSplitSubmeshCount(aiPolyMeshSample* sample, int splitIndex)
+{
+    return (sample ? sample->getSplitSubmeshCount(splitIndex) : 0);
+}
+
+aiCLinkage aiExport bool aiPolyMeshGetNextSubmesh(aiPolyMeshSample* sample, aiSubmeshSummary* summary)
+{
+    return (sample ? sample->getNextSubmesh(*summary) : false);
+}
+
+aiCLinkage aiExport void aiPolyMeshFillSubmeshIndices(aiPolyMeshSample* sample, const aiSubmeshSummary* summary, aiSubmeshData* data)
+{
+    if (sample)
+    {
+        sample->fillSubmeshIndices(*summary, *data);
+    }
+}
+
+
+aiCLinkage aiExport bool aiHasCamera(aiObject* obj)
+{
+    return (obj ? obj->hasCamera() : false);
+}
+
+aiCLinkage aiExport aiCamera* aiGetCamera(aiObject* obj)
+{
+    return (obj ? &(obj->getCamera()) : 0);
+}
+
+aiCLinkage aiExport void aiCameraGetData(aiCameraSample* sample, aiCameraData *outData)
+{
+    if (sample)
+    {
+        sample->getData(*outData);
+    }
+}
+
+aiCLinkage aiExport bool aiHasPoints(aiObject* obj)
+{
+    if (obj == nullptr) { return false; }
+    return obj->hasPoints();
+}
+
+aiCLinkage aiExport aiPoints* aiGetPoints(aiObject* obj)
+{
+    if (obj == nullptr) { return nullptr; }
+    return &(obj->getPoints());
+}
+
+aiCLinkage aiExport int aiPointsGetPeakVertexCount(aiPoints *schema)
+{
+    if (schema == nullptr) { return 0; }
+    return schema->getPeakVertexCount();
+}
+
+aiCLinkage aiExport void aiPointsGetData(aiPointsSample* sample, aiPointsSampleData *outData)
+{
+    if (sample == nullptr) { return; }
+    sample->fillData(*outData);
+}
+
+
+
+#ifdef aiSupportTexture
+
+#include "GraphicsDevice/aiGraphicsDevice.h"
+
+aiCLinkage aiExport bool aiPointsCopyPositionsToTexture(aiPointsSampleData *data, void *tex, int width, int height, aiTextureFormat fmt)
+{
+    if (data == nullptr) { return false; }
+
+    if (fmt == aiTextureFormat_ARGBFloat)
+    {
+        return aiWriteTextureWithConversion(tex, width, height, fmt, data->positions, data->count,
+            [](void *dst, const abcV3 *src, int i) {
+                ((abcV4*)dst)[i] = abcV4(src[i].x, src[i].y, src[i].z, 0.0f);
+            });
+    }
+    else {
+        DebugLog("aiPointsCopyPositionsToTexture(): format must be ARGBFloat");
+        return false;
+    }
+}
+
+aiCLinkage aiExport bool aiPointsCopyIDsToTexture(aiPointsSampleData *data, void *tex, int width, int height, aiTextureFormat fmt)
+{
+    if (data == nullptr) { return false; }
+
+    if (fmt == aiTextureFormat_RInt)
+    {
+        return aiWriteTextureWithConversion(tex, width, height, fmt, data->ids, data->count,
+            [](void *dst, const uint64_t *src, int i) {
+                ((int32_t*)dst)[i] = (int32_t)(src[i]);
+            });
+    }
+    else if (fmt == aiTextureFormat_RFloat)
+    {
+        return aiWriteTextureWithConversion(tex, width, height, fmt, data->ids, data->count,
+            [](void *dst, const uint64_t *src, int i) {
+                ((float*)dst)[i] = (float)(src[i]);
+            });
+    }
+    else
+    {
+        DebugLog("aiPointsCopyIDsToTexture(): format must be RFloat or RInt");
+        return false;
+    }
+}
+#endif // aiSupportTexture